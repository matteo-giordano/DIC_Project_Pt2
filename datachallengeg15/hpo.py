--- conflicted
+++ resolved
@@ -107,24 +107,7 @@
         agent_params = params.copy()
         agent_cls = eval(self.algorithm)
         trainer = Trainer(eval(self.algorithm), eval(self.reward_fn), agent_kwargs=agent_params, early_stopping_threshold=self.early_stopping_threshold)
-<<<<<<< HEAD
-        
-        # VI
-        if agent_cls.__name__ == "ValueIterationAgent":
-            result = trainer.plan_on_map(self.map, sigma=0.1)
-            iters = result["iters"]
-            optimal_path = result["path"]
-            valid_path = result["valid_path"]
-        # Q-learning & MC (MC team should adjust it)
-        else:
-            iters = trainer.train_on_map(self.map, 10_000, 10_000)
-            optimal_path = trainer.agent.extract_policy_path(self.map.start_cell, self.map.target_cell)
-            valid_path = self.validate_path(optimal_path)
-
-        iters, rewards = trainer.train_on_map(self.map, 10_000, 10_000, sigma=sigma)
-=======
         iters, _ = trainer.train_on_map(self.map, 10_000, 10_000, sigma=sigma)
->>>>>>> ee83facc
         optimal_path = (trainer.agent.extract_policy_path(self.map.start_cell, self.map.target_cell))
         valid_path = self.validate_path(optimal_path)
         optimal_path_length = len(optimal_path)
