--- conflicted
+++ resolved
@@ -141,7 +141,11 @@
         return valid
     
     def load_map(self):
-<<<<<<< HEAD
+        # Use this for A1_grid_TOUGH.py
+        # array = np.load(self.cfg["map"])
+        # array[49,1] = 3 # Set target cell
+        # return Grid(array=array, start_cell=tuple(self.cfg["start_cell"]))
+        # Use this for A1_grid.py
         grid_path = os.path.join(base_dir, "grid_configs", self.cfg["map"])
         arr = np.load(grid_path)
         arr[49, 1] = 3 # Target cell. 
@@ -156,19 +160,7 @@
     grid_path = os.path.join(base_dir, "ql-hpo.yaml")
     # hpo = HPO("ql-hpo.yaml")
     hpo = HPO(grid_path)
-=======
-        # Use this for A1_grid_TOUGH.py
-        # array = np.load(self.cfg["map"])
-        # array[49,1] = 3 # Set target cell
-        # return Grid(array=array, start_cell=tuple(self.cfg["start_cell"]))
-        # Use this for A1_grid.py
-        return Grid(array=np.load(self.cfg["map"]), start_cell=tuple(self.cfg["start_cell"]))
-
-
-if __name__ == "__main__":
-    hpo = HPO("ql-hpo.yaml")
     # Uncomment to use terminal arguments
     # import sys
     # hpo = HPO(sys.argv[1] if len(sys.argv) > 1 else "ql-hpo.yaml")
->>>>>>> 8b0b16b4
     hpo.run_experiment()